--- conflicted
+++ resolved
@@ -468,6 +468,8 @@
 				tournament->setPgnOutput(tMap["pgnOutput"].toString(), (PgnGame::PgnMode)tMap["pgnOutMode"].toInt());
 			else
 				tournament->setPgnOutput(tMap["pgnOutput"].toString());
+			if (tMap.contains("pgnOutUnfinished"))
+				tournament->setPgnWriteUnfinishedGames(tMap["pgnOutUnfinished"].toBool());
 		}
 		if (tMap.contains("livePgnOutput")) {
 			if (tMap.contains("livePgnOutMode"))
@@ -694,7 +696,6 @@
 				else
 					qWarning("Could not load Syzygy tablebases");
 			}
-<<<<<<< HEAD
 			// Syzygy tablebase pieces
 			else if (name == "-tbpieces")
 			{
@@ -746,34 +747,6 @@
 						tournament->setRoundMultiplier(rounds);
 						tMap.insert("roundMultiplier", value.toInt());
 					}
-=======
-		}
-		else if (name == "-bookmode")
-		{
-			QString val = value.toString();
-			if (val == "ram")
-				match->setBookMode(OpeningBook::Ram);
-			else if (val == "disk")
-				match->setBookMode(OpeningBook::Disk);
-			else
-				ok = false;
-		}
-		// PGN file where the games should be saved
-		else if (name == "-pgnout")
-		{
-			PgnGame::PgnMode mode = PgnGame::Verbose;
-			QStringList list = value.toStringList();
-			if (list.size() == 2 || list.size() == 3)
-			{
-				for (int i = 1; i < list.size(); i++)
-				{
-					if (list.at(i) == "min")
-						mode = PgnGame::Minimal;
-					else if (list.at(i) == "fi")
-						tournament->setPgnWriteUnfinishedGames(false);
-					else
-						ok = false;
->>>>>>> ba8445a4
 				}
 			}
 			// SPRT-based stopping rule
@@ -812,18 +785,28 @@
 			else if (name == "-pgnout")
 			{
 				PgnGame::PgnMode mode = PgnGame::Verbose;
+				bool unfinished = true;
 				QStringList list = value.toStringList();
-				if (list.size() == 2)
+				if (list.size() == 2 || list.size() == 3)
 				{
-					if (list.at(1) == "min")
-						mode = PgnGame::Minimal;
-					else
-						ok = false;
+					for (int i = 1; i < list.size(); i++)
+					{
+						if (list.at(i) == "min")
+							mode = PgnGame::Minimal;
+						else if (list.at(i) == "fi")
+						{
+							unfinished = false;
+							tournament->setPgnWriteUnfinishedGames(false);
+						}
+						else
+							ok = false;
+					}
 				}
 				if (ok) {
 					tournament->setPgnOutput(list.at(0), mode);
 					tMap.insert("pgnOutput", list.at(0));
 					tMap.insert("pgnOutMode", mode);
+					tMap.insert("pgnOutUnfinished", unfinished);
 				}
 			}
 			// TCEC live PGN file
