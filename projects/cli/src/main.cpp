/*
    This file is part of Cute Chess.

    Cute Chess is free software: you can redistribute it and/or modify
    it under the terms of the GNU General Public License as published by
    the Free Software Foundation, either version 3 of the License, or
    (at your option) any later version.

    Cute Chess is distributed in the hope that it will be useful,
    but WITHOUT ANY WARRANTY; without even the implied warranty of
    MERCHANTABILITY or FITNESS FOR A PARTICULAR PURPOSE.  See the
    GNU General Public License for more details.

    You should have received a copy of the GNU General Public License
    along with Cute Chess.  If not, see <http://www.gnu.org/licenses/>.
*/

#include <csignal>
#include <cstdlib>

#include <QtGlobal>
#include <QDebug>
#include <QTextStream>
#include <QStringList>
#include <QFile>
#include <QMetaType>

#include <mersenne.h>
#include <enginemanager.h>
#include <enginebuilder.h>
#include <gamemanager.h>
#include <tournament.h>
#include <tournamentfactory.h>
#include <board/boardfactory.h>
#include <enginefactory.h>
#include <enginetextoption.h>
#include <openingsuite.h>
#include <sprt.h>
#include <board/syzygytablebase.h>
#include <board/result.h>
#include <jsonparser.h>
#include <jsonserializer.h>
#include <econode.h>
#include <pgnstream.h>

#include "cutechesscoreapp.h"
#include "matchparser.h"
#include "enginematch.h"

namespace {

EngineMatch* s_match = nullptr;

void sigintHandler(int param)
{
	Q_UNUSED(param);
	if (s_match != nullptr)
		s_match->stop();
	else
		abort();
}


struct EngineData
{
	EngineConfiguration config;
	TimeControl tc;
	QString book;
	int bookDepth;

	bool operator==(const EngineData& data) const { return this->config.name() == data.config.name(); }
};

bool readEngineConfig(const QString& name, EngineConfiguration& config)
{
	const auto app = CuteChessCoreApplication::instance();
	const auto engines = app->engineManager()->engines();
	for (const auto& engine : engines)
	{
		if (engine.name() == name)
		{
			config = engine;
			return true;
		}
	}
	return false;
}

OpeningSuite* parseOpenings(const MatchParser::Option& option, Tournament* tournament)
{
	QMap<QString, QString> params =
		option.toMap("file|format=pgn|order=sequential|plies=1024|start=1");
	bool ok = !params.isEmpty();

	OpeningSuite::Format format = OpeningSuite::EpdFormat;
	if (params["format"] == "epd")
		format = OpeningSuite::EpdFormat;
	else if (params["format"] == "pgn")
		format = OpeningSuite::PgnFormat;
	else if (ok)
	{
		qWarning("Invalid opening suite format: \"%s\"",
			 qPrintable(params["format"]));
		ok = false;
	}

	OpeningSuite::Order order = OpeningSuite::SequentialOrder;
	if (params["order"] == "sequential")
		order = OpeningSuite::SequentialOrder;
	else if (params["order"] == "random")
		order = OpeningSuite::RandomOrder;
	else if (ok)
	{
		qWarning("Invalid opening selection order: \"%s\"",
			 qPrintable(params["order"]));
		ok = false;
	}

	int plies = params["plies"].toInt();
	int start = params["start"].toInt();

	ok = ok && plies > 0 && start > 0;
	if (ok)
	{
		tournament->setOpeningDepth(plies);

		OpeningSuite* suite = new OpeningSuite(params["file"],
							   format,
							   order,
							   start - 1);
		if (order == OpeningSuite::RandomOrder)
			qDebug("Indexing opening suite...");
		ok = suite->initialize();
		if (ok)
			return suite;
		delete suite;
	}
	return nullptr;
}

bool parseEngine(const QStringList& args, EngineData& data)
{
	for (const auto& arg : args)
	{
		QString name = arg.section('=', 0, 0);
		QString val = arg.section('=', 1);
		if (name.isEmpty())
			continue;

		if (name == "conf")
		{
			if (!readEngineConfig(val, data.config))
			{
				qWarning() << "Unknown engine configuration:" << val;
				return false;
			}
		}
		else if (name == "name")
			data.config.setName(val);
		else if (name == "cmd")
			data.config.setCommand(val);
		else if (name == "dir")
			data.config.setWorkingDirectory(val);
		else if (name == "arg")
			data.config.addArgument(val);
		else if (name == "proto")
		{
			if (EngineFactory::protocols().contains(val))
				data.config.setProtocol(val);
			else
			{
				qWarning()<< "Usupported chess protocol:" << val;
				return false;
			}
		}
		// Line that are sent to the engine at startup, ie. before
		// starting the chess protocol.
		else if (name == "initstr")
			data.config.addInitString(val.replace("\\n", "\n"));
		// Should the engine be restarted after each game?
		else if (name == "restart")
		{
			EngineConfiguration::RestartMode mode;
			if (val == "auto")
				mode = EngineConfiguration::RestartAuto;
			else if (val == "on")
				mode = EngineConfiguration::RestartOn;
			else if (val == "off")
				mode = EngineConfiguration::RestartOff;
			else
			{
				qWarning() << "Invalid restart mode:" << val;
				return false;
			}

			data.config.setRestartMode(mode);
		}
		// Trust all result claims coming from the engine?
		else if (name == "trust")
		{
			data.config.setClaimsValidated(false);
		}
		// Time control (moves/time+increment)
		else if (name == "tc")
		{
			TimeControl tc(val);
			if (!tc.isValid())
			{
				qWarning() << "Invalid time control:" << val;
				return false;
			}

			data.tc.setInfinity(tc.isInfinite());
			data.tc.setTimePerTc(tc.timePerTc());
			data.tc.setMovesPerTc(tc.movesPerTc());
			data.tc.setTimeIncrement(tc.timeIncrement());
		}
		// Search time per move
		else if (name == "st")
		{
			bool ok = false;
			int moveTime = val.toDouble(&ok) * 1000.0;
			if (!ok || moveTime <= 0)
			{
				qWarning() << "Invalid search time:" << val;
				return false;
			}
			data.tc.setTimePerMove(moveTime);
		}
		// Time expiry margin
		else if (name == "timemargin")
		{
			bool ok = false;
			int margin = val.toInt(&ok);
			if (!ok || margin < 0)
			{
				qWarning() << "Invalid time margin:" << val;
				return false;
			}
			data.tc.setExpiryMargin(margin);
		}
		else if (name == "book")
			data.book = val;
		else if (name == "bookdepth")
		{
			if (val.toInt() <= 0)
			{
				qWarning() << "Invalid book depth limit:" << val;
				return false;
			}
			data.bookDepth = val.toInt();
		}
		else if (name == "whitepov")
		{
			data.config.setWhiteEvalPov(true);
		}
		else if (name == "depth")
		{
			if (val.toInt() <= 0)
			{
				qWarning() << "Invalid depth limit:" << val;
				return false;
			}
			data.tc.setPlyLimit(val.toInt());
		}
		else if (name == "nodes")
		{
			if (val.toInt() <= 0)
			{
				qWarning() << "Invalid node limit:" << val;
				return false;
			}
			data.tc.setNodeLimit(val.toInt());
		}
		else if (name == "ponder")
		{
			data.config.setPondering(true);
		}
		// Custom engine option
		else if (name.startsWith("option."))
			data.config.setOption(name.section('.', 1), val);
		else if (name == "stderr")
			data.config.setStderrFile(val);
		else
		{
			qWarning() << "Invalid engine option:" << name;
			return false;
		}
	}

	return true;
}

EngineMatch* parseMatch(const QStringList& args, CuteChessCoreApplication& app)
{
	MatchParser parser(args);
	parser.addOption("-srand", QVariant::UInt, 1, 1);
	parser.addOption("-tournament", QVariant::String, 1, 1);
	parser.addOption("-engine", QVariant::StringList, 1, -1, true);
	parser.addOption("-each", QVariant::StringList, 1);
	parser.addOption("-variant", QVariant::String, 1, 1);
	parser.addOption("-concurrency", QVariant::Int, 1, 1);
	parser.addOption("-draw", QVariant::StringList);
	parser.addOption("-resign", QVariant::StringList);
	parser.addOption("-tb", QVariant::String, 1, 1);
	parser.addOption("-tbpieces", QVariant::Int, 1, 1);
	parser.addOption("-tbignore50", QVariant::Bool, 0, 0);
	parser.addOption("-event", QVariant::String, 1, 1);
	parser.addOption("-games", QVariant::Int, 1, 1);
	parser.addOption("-rounds", QVariant::Int, 1, 1);
	parser.addOption("-sprt", QVariant::StringList);
	parser.addOption("-ratinginterval", QVariant::Int, 1, 1);
	parser.addOption("-debug", QVariant::Bool, 0, 0);
	parser.addOption("-openings", QVariant::StringList);
	parser.addOption("-bookmode", QVariant::String);
	parser.addOption("-pgnout", QVariant::StringList, 1, 2);
	parser.addOption("-epdout", QVariant::String, 1, 1);
	parser.addOption("-repeat", QVariant::Int, 0, 1);
	parser.addOption("-noswap", QVariant::Bool, 0, 0);
	parser.addOption("-recover", QVariant::Bool, 0, 0);
	parser.addOption("-site", QVariant::String, 1, 1);
	parser.addOption("-wait", QVariant::Int, 1, 1);
	parser.addOption("-seeds", QVariant::UInt, 1, 1);
	parser.addOption("-livepgnout", QVariant::StringList, 1, 2);
	parser.addOption("-tournamentfile", QVariant::String, 1, 1);
	parser.addOption("-resume", QVariant::Bool, 0, 0);
	parser.addOption("-ecopgn", QVariant::String, 1, 1);
	parser.addOption("-bergerschedule", QVariant::Bool, 0, 0);
	parser.addOption("-kfactor", QVariant::Double, 1, 1);
	parser.addOption("-reloadconf", QVariant::Bool, 0, 0);

	if (!parser.parse())
		return nullptr;

	GameManager* gameManager = CuteChessCoreApplication::instance()->gameManager();

	QVariantMap tfMap, tMap, eMap;
	QVariantList eList;
	bool wantsResume = false;
	bool wantsDebug = parser.takeOption("-debug").toBool();

	QString ecoPgn = parser.takeOption("-ecopgn").toString();
	if (!ecoPgn.isEmpty())
	{
		if (QFile::exists(ecoPgn))
		{
			QFile input(ecoPgn);
			if (input.open(QIODevice::ReadOnly | QIODevice::Text))
			{
				PgnStream pgnStream(&input);
				EcoNode::initialize(pgnStream);
			}
			else
				qWarning("cannot open eco file %s", qPrintable(ecoPgn));
		}
		else
			qWarning("eco file %s not found", qPrintable(ecoPgn));
	}

	QString tournamentFile = parser.takeOption("-tournamentfile").toString();
	bool usingTournamentFile = false;

	if (!tournamentFile.isEmpty()) {
			if (!tournamentFile.endsWith(".json"))
				tournamentFile.append(".json");
			if (QFile::exists(tournamentFile)) {
				QFile input(tournamentFile);
				if (!input.open(QIODevice::ReadOnly | QIODevice::Text)) {
					qWarning("cannot open tournament configuration file: %s", qPrintable(tournamentFile));
					return 0;
				}

				QTextStream stream(&input);
				JsonParser jsonParser(stream);
				// we don't want to use the tournament file at all unless wantResume == true
				wantsResume = parser.takeOption("-resume").toBool();
				if (wantsResume) {
					tfMap = jsonParser.parse().toMap();
					if (tfMap.contains("tournamentSettings"))
						tMap = tfMap["tournamentSettings"].toMap();
					if (tfMap.contains("engineSettings"))
						eMap = tfMap["engineSettings"].toMap();
					if (!(tMap.isEmpty() || eMap.isEmpty()))
						usingTournamentFile = true;
				}
			}
	}

	QString ttype;
	if (usingTournamentFile && tMap.contains("type")) // tournament file overrides cli options
		ttype = tMap["type"].toString();
	else
	{
		ttype = parser.takeOption("-tournament").toString();
		if (!ttype.isEmpty())
			tMap.insert("type", ttype);
	}
	if (ttype.isEmpty())
		ttype = "round-robin";
	Tournament* tournament = TournamentFactory::create(ttype, gameManager, app.engineManager(), &app);
	if (tournament == nullptr)
	{
		qWarning("Invalid tournament type: %s", qPrintable(ttype));
		return nullptr;
	}

	// seed the generator as necessary -- it is always necessary if we're using a tournament file
	uint srand = 0;
	if (wantsResume) {
		if (tMap.contains("srand")) {
			srand = tMap["srand"].toUInt(); // we want to resume a tournament in progress
		}
		if (!srand) {
			qWarning("Missing random seed; randomly-chosen openings may not be consistent with the previous run.");
		}
	}
	// no srand? check if one is specified in the options
	if (!srand)
		srand = parser.takeOption("-srand").toUInt();
	// still none? if we're using a tournament file, we need one, so let's get one
	if (!srand && !tournamentFile.isEmpty()) {
		QTime time = QTime::currentTime();
		qsrand((uint)time.msec());
		while (!srand) {
			srand = qrand();
		}
	}
	if (srand) {
		Mersenne::initialize(srand);
		tMap.insert("srand", srand);
	}

	EngineMatch* match = new EngineMatch(tournament, &app);
	if (!tournamentFile.isEmpty()) match->setTournamentFile(tournamentFile);

	QList<EngineData> engines;
	QStringList eachOptions;
	GameAdjudicator adjudicator;
	MatchParser::Option openingsOption = {"", QVariant()};
	MatchParser::Option bookmodeOption = {"", QVariant()};

	if (usingTournamentFile) {
		if (tMap.contains("gamesPerEncounter"))
			tournament->setGamesPerEncounter(tMap["gamesPerEncounter"].toInt());
		if (tMap.contains("roundMultiplier"))
			tournament->setRoundMultiplier(tMap["roundMultiplier"].toInt());
		if (tMap.contains("startDelay"))
			tournament->setStartDelay(tMap["startDelay"].toInt());
		if (tMap.contains("name"))
			tournament->setName(tMap["name"].toString());
		if (tMap.contains("site"))
			tournament->setSite(tMap["site"].toString());
		if (tMap.contains("eventDate"))
			tournament->setEventDate(tMap["eventDate"].toString());
		if (tMap.contains("variant"))
			tournament->setVariant(tMap["variant"].toString());
		if (tMap.contains("recoveryMode"))
			tournament->setRecoveryMode(tMap["recoveryMode"].toBool());
		if (tMap.contains("pgnOutput")) {
			if (tMap.contains("pgnOutMode"))
				tournament->setPgnOutput(tMap["pgnOutput"].toString(), (PgnGame::PgnMode)tMap["pgnOutMode"].toInt());
			else
				tournament->setPgnOutput(tMap["pgnOutput"].toString());
		}
		if (tMap.contains("livePgnOutput")) {
			if (tMap.contains("livePgnOutMode"))
				tournament->setLivePgnOutput(tMap["livePgnOutput"].toString(), (PgnGame::PgnMode)tMap["livePgnOutMode"].toInt());
			else
				tournament->setLivePgnOutput(tMap["livePgnOutput"].toString());
		}
		if (tMap.contains("epdOutput"))
			tournament->setEpdOutput(tMap["epdOutput"].toString());
		if (tMap.contains("pgnCleanupEnabled"))
			tournament->setPgnCleanupEnabled(tMap["pgnCleanupEnabled"].toBool());
		if (tMap.contains("openingRepetitions"))
			tournament->setOpeningRepetitions(tMap["openingRepetitions"].toInt());
		if (tMap.contains("concurrency"))
			gameManager->setConcurrency(tMap["concurrency"].toInt());
		if (tMap.contains("drawAdjudication")) {
			QVariantMap dMap = tMap["drawAdjudication"].toMap();
			if (dMap.contains("movenumber") &&
				dMap.contains("movecount") &&
				dMap.contains("score"))
			{
				adjudicator.setDrawThreshold(
					dMap["movenumber"].toInt(),
					dMap["movecount"].toInt(),
					dMap["score"].toInt());
			}
		}
		if (tMap.contains("resignAdjudication")) {
			QVariantMap rMap = tMap["resignAdjudication"].toMap();
			if (rMap.contains("movecount") &&
				rMap.contains("score"))
			{
				adjudicator.setResignThreshold(rMap["movecount"].toInt(), -(rMap["score"].toInt()));
			}
		}

		if (tMap.contains("swapSides"))
			tournament->setSwapSides(tMap["swapSides"].toBool());

		if (tMap.contains("tb")) {
			adjudicator.setTablebaseAdjudication(true);

			bool ok = SyzygyTablebase::initialize(tMap["tb"].toString()) &&
				 SyzygyTablebase::tbAvailable(3);
			if (!ok)
				qWarning("Could not load Syzygy tablebases");
		}
		if (tMap.contains("tbPieces")) {
			int value = tMap["tbPieces"].toInt();
			if (value > 2)
				SyzygyTablebase::setPieces(value);
		}
		if (tMap.contains("tbIgnore50"))
			if (tMap["tbIgnore50"].toBool())
				SyzygyTablebase::setNoRule50();

		if (tMap.contains("openings")) {
			openingsOption.name = "-openings";
			openingsOption.value = tMap["openings"];
		}
		if (tMap.contains("bookmode")) {
			openingsOption.name = "-bookmode";
			openingsOption.value = tMap["bookmode"];
		}
		if (tMap.contains("bergerSchedule"))
			tournament->setBergerSchedule(tMap["bergerSchedule"].toBool());
		if (tMap.contains("reloadConfiguration"))
			tournament->setReloadEngines(tMap["reloadConfiguration"].toBool());
		if (eMap.contains("engines")) {
			eList = eMap["engines"].toList();
			for (int e = 0; e < eList.size(); e++) {
				bool ok = true;
				QStringList eData = eList.at(e).toStringList();
				EngineData engine;
				engine.bookDepth = 1000;
				ok = parseEngine(eData, engine);
				if (ok)
					engines.append(engine);
			}
		}
		if (eMap.contains("each")) {
			eachOptions = eMap["each"].toStringList();
		}

		if (tfMap.contains("matchProgress")) {
			if (!wantsResume) {
				tfMap.remove("matchProgress");
			} else {
				QVariantList pList;
				int nextGame = 0;

				pList = tfMap["matchProgress"].toList();
				QVariantList::iterator p;
				for (p = pList.begin(); p != pList.end(); ++p) {
					QVariantMap pMap = p->toMap();
					if (pMap["result"] == "*") {
						pList.erase(p, pList.end());
						break;
					}
				}
				tfMap.insert("matchProgress", pList);
				nextGame = pList.size();
				if (nextGame > 0)
					tournament->setResume(nextGame);
			}
		}
	} else { // !usingTournamentFile
		const auto options = parser.options();
		for (const auto& option : options)
		{
			bool ok = true;
			const QString& name = option.name;
			const QVariant& value = option.value;
			Q_ASSERT(!value.isNull());

			// Chess engine
			if (name == "-engine")
			{
				EngineData engine;
				engine.bookDepth = 1000;
				ok = parseEngine(value.toStringList(), engine);
				if (ok) {
					if (!engines.contains(engine))
						engines.append(engine);
					eList.append(value.toStringList());
				}
			}
			// The engine options that apply to each engine
			else if (name == "-each")
			{
				eachOptions = value.toStringList();
				eMap.insert("each", value.toStringList());
			}
			// Chess variant (default: standard chess)
			else if (name == "-variant")
			{
				ok = Chess::BoardFactory::variants().contains(value.toString());
				if (ok) {
					tournament->setVariant(value.toString());
					tMap.insert("variant", value.toString());
				}
			}
			else if (name == "-concurrency")
			{
				ok = value.toInt() > 0;
				if (ok) {
					gameManager->setConcurrency(value.toInt());
					tMap.insert("concurrency", value.toInt());
				}
			}
			// Threshold for draw adjudication
			else if (name == "-draw")
			{
				QMap<QString, QString> params =
					option.toMap("movenumber|movecount|score");
				bool numOk = false;
				bool countOk = false;
				bool scoreOk = false;
				int moveNumber = params["movenumber"].toInt(&numOk);
				int moveCount = params["movecount"].toInt(&countOk);
				int score = params["score"].toInt(&scoreOk);

				ok = (numOk && countOk && scoreOk);
				if (ok) {
					adjudicator.setDrawThreshold(moveNumber, moveCount, score);
					QVariantMap dMap;
					dMap.insert("movenumber", moveNumber);
					dMap.insert("movecount", moveCount);
					dMap.insert("score", score);
					tMap.insert("drawAdjudication", dMap);
				}
			}
			// Threshold for resign adjudication
			else if (name == "-resign")
			{
				QMap<QString, QString> params = option.toMap("movecount|score");
				bool countOk = false;
				bool scoreOk = false;
				int moveCount = params["movecount"].toInt(&countOk);
				int score = params["score"].toInt(&scoreOk);

				ok = (countOk && scoreOk);
				if (ok) {
					adjudicator.setResignThreshold(moveCount, -score);
					QVariantMap rMap;
					rMap.insert("movecount", moveCount);
					rMap.insert("score", score);
					tMap.insert("resignAdjudication", rMap);
				}
			}
			// Syzygy tablebase adjudication
			else if (name == "-tb")
			{
				adjudicator.setTablebaseAdjudication(true);
				QString path = value.toString();

				ok = SyzygyTablebase::initialize(path) &&
					 SyzygyTablebase::tbAvailable(3);
				if (ok)
					tMap.insert("tb", path);
				else
					qWarning("Could not load Syzygy tablebases");
			}
			// Syzygy tablebase pieces
			else if (name == "-tbpieces")
			{
				ok = value.toInt() > 2;
				if (ok) {
					SyzygyTablebase::setPieces(value.toInt());
					tMap.insert("tbPieces", value.toInt());
				}
			}
			// Syzygy ignore 50-move-rule
			else if (name == "-tbignore50")
			{
				bool flag = value.toBool();
				if (flag)
					SyzygyTablebase::setNoRule50();
				tMap.insert("tbIgnore50", flag);
			}
			// Event name
			else if (name == "-event")
			{
				tournament->setName(value.toString());
				tMap.insert("name", value.toString());
			}
			// Number of games per encounter
			else if (name == "-games")
			{
				ok = value.toInt() > 0;
				if (ok) {
					tournament->setGamesPerEncounter(value.toInt());
					tMap.insert("gamesPerEncounter", value.toInt());
				}
			}
			// Multiplier for the number of tournament rounds
			else if (name == "-rounds")
			{
				if (!tournament->canSetRoundMultiplier())
				{
					qWarning("Tournament \"%s\" does not support "
						 "user-defined round multipliers",
						 qPrintable(tournament->type()));
					ok = false;
				}
				else
				{
					int rounds = value.toInt(&ok);
					if (rounds <= 0)
						ok = false;
					else {
						tournament->setRoundMultiplier(rounds);
						tMap.insert("roundMultiplier", value.toInt());
					}
				}
			}
			// SPRT-based stopping rule
			else if (name == "-sprt")
			{
				QMap<QString, QString> params = option.toMap("elo0|elo1|alpha|beta");
				bool sprtOk[4];
				double elo0 = params["elo0"].toDouble(sprtOk);
				double elo1 = params["elo1"].toDouble(sprtOk + 1);
				double alpha = params["alpha"].toDouble(sprtOk + 2);
				double beta = params["beta"].toDouble(sprtOk + 3);

				ok = (sprtOk[0] && sprtOk[1] && sprtOk[2] && sprtOk[3]);
				if (ok) {
					tournament->sprt()->initialize(elo0, elo1, alpha, beta);
					QVariantMap sMap;
					sMap.insert("elo0", elo0);
					sMap.insert("elo1", elo1);
					sMap.insert("alpha", alpha);
					sMap.insert("beta", beta);
					tMap.insert("sprt", sMap);
				}
			}
			// Interval for rating list updates
			else if (name == "-ratinginterval")
			{
				match->setRatingInterval(value.toInt());
				tMap.insert("ratingInterval", value.toInt());
			}
			// Use an opening suite
			else if (name == "-openings")
				openingsOption = option;
			else if (name == "-bookmode")
				bookmodeOption = option;
			// PGN file where the games should be saved
			else if (name == "-pgnout")
			{
				PgnGame::PgnMode mode = PgnGame::Verbose;
				QStringList list = value.toStringList();
				if (list.size() == 2)
				{
					if (list.at(1) == "min")
						mode = PgnGame::Minimal;
					else
						ok = false;
				}
				if (ok) {
					tournament->setPgnOutput(list.at(0), mode);
					tMap.insert("pgnOutput", list.at(0));
					tMap.insert("pgnOutMode", mode);
				}
			}
			// TCEC live PGN file
			else if (name == "-livepgnout")
			{
				PgnGame::PgnMode mode = PgnGame::Verbose;
				QStringList list = value.toStringList();
				if (list.size() == 2)
				{
					if (list.at(1) == "min")
						mode = PgnGame::Minimal;
					else
						ok = false;
				}
				if (ok) {
					tournament->setLivePgnOutput(list.at(0), mode);
					tMap.insert("livePgnOutput", list.at(0));
					tMap.insert("livePgnOutMode", mode);
				}
			}
			// FEN/EPD output file to save positions
			else if (name == "-epdout")
			{
				QString fileName = value.toString();
				tournament->setEpdOutput(fileName);
				tMap.insert("epdOutput", fileName);
			}
			// Play every opening twice (default), or multiple times
			else if (name == "-repeat")
			{
				int rep = value.toInt(&ok);

				if (option.value.type() == QVariant::Bool)
					rep = 2; // default
				if (ok && rep >= 1)
				{
					tournament->setOpeningRepetitions(rep);
					tMap.insert("openingRepetitions", rep);

					if (tournament->gamesPerEncounter() % rep)
						qWarning("%d opening repetitions vs"
							" %d games per encounter",
							rep,
							tournament->gamesPerEncounter());
				}
				else
					ok = false;
			}
			// Do not swap sides between paired engines
			else if (name == "-noswap")
			{
				tournament->setSwapSides(false);
				tMap.insert("swapSides", false);
			}
			// Recover crashed/stalled engines
			else if (name == "-recover")
			{
				tournament->setRecoveryMode(true);
				tMap.insert("recoveryMode", true);
			}
			// Site/location name
			else if (name == "-site")
			{
				tournament->setSite(value.toString());
				tMap.insert("site", value.toString());
			}
			// Delay between games
			else if (name == "-wait")
			{
				ok = value.toInt() >= 0;
				if (ok) {
					tournament->setStartDelay(value.toInt());
					tMap.insert("startDelay", value.toInt());
				}
			}
			// How many players should be seeded?
			else if (name == "-seeds")
			{
				uint seedCount = value.toUInt(&ok);
				if (ok) {
					tournament->setSeedCount(seedCount);
					tMap.insert("seeds", seedCount);
				}
			}
			// Resume a TCEC tournament
			else if (name == "-resume") {
				if (!tournamentFile.isEmpty())
					qWarning("Cannot resume a non-initialized tournament. Creating new tournament file @ %s", qPrintable(tournamentFile));
				else
					qWarning("The -resume flag is meant to be used with the -tournamentfile option. Ignoring.");
			}
			else if(name == "-bergerschedule") {
				bool flag = value.toBool();
				tournament->setBergerSchedule(flag);
				tMap.insert("bergerSchedule", flag);
			}
			else if (name == "-kfactor") {
				const qreal val = value.toDouble();
				ok = val >= 1.0 && val <= 200.0;
				if (ok)
					tMap.insert("eloKfactor", val);
				else
					qWarning("Invalid K-factor %f", val);
			}
			else if(name == "-reloadconf") {
				bool flag = value.toBool();
				tournament->setReloadEngines(flag);
				tMap.insert("reloadConfiguration", flag);
			}
			else
				qFatal("Unknown argument: \"%s\"", qPrintable(name));

			if (!ok)
			{
				// Empty values default to boolean type
				if (value.isValid() && value.type() == QVariant::Bool)
					qWarning("Empty value for option \"%s\"",
						 qPrintable(name));
				else
				{
					QString val;
					if (value.type() == QVariant::StringList)
						val = value.toStringList().join(" ");
					else
						val = value.toString();
					qWarning("Invalid value for option \"%s\": \"%s\"",
						 qPrintable(name), qPrintable(val));
				}

				delete match;
				delete tournament;
				return nullptr;
			}
		}
	}

	bool ok = true;

	// Debugging mode. Prints all engine input and output.
	if (wantsDebug)
		match->setDebugMode(true);

	if (tMap.contains("eloKfactor"))
		match->setEloKfactor(tMap["eloKfactor"].toDouble());

	if (!eachOptions.isEmpty())
	{
		QList<EngineData>::iterator it;
		for (it = engines.begin(); it != engines.end(); ++it)
		{
			ok = parseEngine(eachOptions, *it);
			if (!ok)
				break;
		}
	}

	const auto& constEngines = engines;
	for (const auto& engine : constEngines)
	{
		if (!engine.tc.isValid())
		{
			ok = false;
			qWarning("Invalid or missing time control");
			break;
		}

		if (engine.config.command().isEmpty())
		{
			ok = false;
			qCritical("missing chess engine command");
			break;
		}

		if (engine.config.protocol().isEmpty())
		{
			ok = false;
			qWarning("Missing chess protocol");
			break;
		}

		tournament->addPlayer(new EngineBuilder(engine.config),
				      engine.tc,
				      match->addOpeningBook(engine.book),
				      engine.bookDepth);
	}

	if (!openingsOption.name.isEmpty()) {
		OpeningSuite* suite = parseOpenings(openingsOption, tournament);
		if (suite) {
			tournament->setOpeningSuite(suite);
			tMap.insert("openings", openingsOption.value);
		}
		else
			ok = false;
	}

	if (!bookmodeOption.name.isEmpty()) {
		QString val = bookmodeOption.value.toString();
		if (val == "ram")
			match->setBookMode(OpeningBook::Ram);
		else if (val == "disk")
			match->setBookMode(OpeningBook::Disk);
		else
			ok = false;
	}

	if (engines.size() < 2)
	{
		qWarning("At least two engines are needed");
		ok = false;
	}

	if (!ok)
	{
		delete match;
		delete tournament;
		return nullptr;
	}

	if (!tournamentFile.isEmpty() && !tMap.isEmpty()) {
		QFile output(tournamentFile);
		if (!output.open(QIODevice::WriteOnly | QIODevice::Text)) {
			qWarning("cannot open tournament configuration file: %s", qPrintable(tournamentFile));
			return 0;
		}

		if (!wantsResume || !tMap.contains("eventDate")) {
			QString eventDate = QDate::currentDate().toString("yyyy.MM.dd");
			tournament->setEventDate(eventDate);
			tMap.insert("eventDate", eventDate);
		}

		tfMap.insert("tournamentSettings", tMap);
		eMap.insert("engines", eList);
		tfMap.insert("engineSettings", eMap);

		QTextStream out(&output);
		JsonSerializer serializer(tfMap);
		serializer.serialize(out);
	}

	tournament->setAdjudicator(adjudicator);

	return match;
}

} // anonymous namespace

int main(int argc, char* argv[])
{
	// Register types for signal / slot connections
	qRegisterMetaType<Chess::Result>("Chess::Result");

	setvbuf(stdout, nullptr, _IONBF, 0);
	signal(SIGINT, sigintHandler);

	CuteChessCoreApplication app(argc, argv);

	QStringList arguments = CuteChessCoreApplication::arguments();
	arguments.takeFirst(); // application name

	// Use trivial command-line parsing for now
	QTextStream out(stdout);
	const auto& constArguments = arguments;
	for (const auto& arg : constArguments)
	{
		if (arg == "-v" || arg == "--version" || arg == "-version")
		{
			out << "cutechess-cli " << CUTECHESS_CLI_VERSION << endl;
			out << "Using Qt version " << qVersion() << endl << endl;
<<<<<<< HEAD
			out << "Copyright (C) 2008-2017 Ilari Pihlajisto and Arto Jonsson" << endl;
			out << "\t      2014 Jeremy Bernstein" << endl;
			out << "\t      2018 Guy Vreuls" << endl;
=======
			out << "Copyright (C) 2008-2018 Ilari Pihlajisto and Arto Jonsson" << endl;
>>>>>>> 8ad6763b
			out << "This is free software; see the source for copying ";
			out << "conditions.  There is NO" << endl << "warranty; not even for ";
			out << "MERCHANTABILITY or FITNESS FOR A PARTICULAR PURPOSE.";
			out << endl << endl;

			return 0;
		}
		else if (arg == "--engines" || arg == "-engines")
		{
			const auto engines = app.engineManager()->engines();
			for (const auto& engine : engines)
				out << engine.name() << endl;

			return 0;
		}
		else if (arg == "--help" || arg == "-help")
		{
			QFile file(":/help.txt");
			if (file.open(QIODevice::ReadOnly | QIODevice::Text))
				out << file.readAll();
			return 0;
		}
	}

	s_match = parseMatch(arguments, app);
	if (s_match == nullptr)
		return 1;
	QObject::connect(s_match, SIGNAL(finished()), &app, SLOT(quit()));

	s_match->start();
	return app.exec();
}<|MERGE_RESOLUTION|>--- conflicted
+++ resolved
@@ -1035,13 +1035,9 @@
 		{
 			out << "cutechess-cli " << CUTECHESS_CLI_VERSION << endl;
 			out << "Using Qt version " << qVersion() << endl << endl;
-<<<<<<< HEAD
-			out << "Copyright (C) 2008-2017 Ilari Pihlajisto and Arto Jonsson" << endl;
+			out << "Copyright (C) 2008-2018 Ilari Pihlajisto and Arto Jonsson" << endl;
 			out << "\t      2014 Jeremy Bernstein" << endl;
 			out << "\t      2018 Guy Vreuls" << endl;
-=======
-			out << "Copyright (C) 2008-2018 Ilari Pihlajisto and Arto Jonsson" << endl;
->>>>>>> 8ad6763b
 			out << "This is free software; see the source for copying ";
 			out << "conditions.  There is NO" << endl << "warranty; not even for ";
 			out << "MERCHANTABILITY or FITNESS FOR A PARTICULAR PURPOSE.";
